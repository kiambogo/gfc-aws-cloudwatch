import scoverage.ScoverageKeys

name := "gfc-aws-cloudwatch"

organization := "com.gilt"

scalaVersion := "2.12.4"

crossScalaVersions := Seq(scalaVersion.value)

<<<<<<< HEAD
=======
val awsLibVersion = "1.11.269"
>>>>>>> 0cc1801f

val awsLibVersion = "2.0.0-preview-7"

scalacOptions += "-target:jvm-1.8"

javacOptions ++= Seq("-source", "1.8", "-target", "1.8")

ScoverageKeys.coverageFailOnMinimum := true

ScoverageKeys.coverageMinimum := 11.5

libraryDependencies ++= Seq(
  "org.scala-lang.modules" %% "scala-java8-compat" % "0.8.0",
  "com.gilt" %% "gfc-logging" % "0.0.8"
<<<<<<< HEAD
, "com.gilt" %% "gfc-concurrent" % "0.3.7"
, "software.amazon.awssdk" % "cloudwatch" % awsLibVersion
, "software.amazon.awssdk" % "logs" % awsLibVersion
=======
, "com.gilt" %% "gfc-util" % "0.1.7"
, "com.gilt" %% "gfc-concurrent" % "0.3.8"
, "com.amazonaws" % "aws-java-sdk-cloudwatch" % awsLibVersion
, "com.amazonaws" % "aws-java-sdk-logs" % awsLibVersion
>>>>>>> 0cc1801f
, "org.specs2" %% "specs2-scalacheck" % "4.0.2" % Test
)

releaseCrossBuild := true

releasePublishArtifactsAction := PgpKeys.publishSigned.value

publishMavenStyle := true

publishTo := {
  val nexus = "https://oss.sonatype.org/"
  if (isSnapshot.value)
    Some("snapshots" at nexus + "content/repositories/snapshots")
  else
    Some("releases"  at nexus + "service/local/staging/deploy/maven2")
}

publishArtifact in Test := false

pomIncludeRepository := { _ => false }

licenses := Seq("Apache-style" -> url("https://raw.githubusercontent.com/gilt/gfc-aws-cloudwatch/master/LICENSE"))

homepage := Some(url("https://github.com/gilt/gfc-aws-cloudwatch"))

pomExtra := <scm>
  <url>https://github.com/gilt/gfc-aws-cloudwatch.git</url>
  <connection>scm:git:git@github.com:gilt/gfc-aws-cloudwatch.git</connection>
</scm>
<developers>
  <developer>
    <id>gheine</id>
    <name>Gregor Heine</name>
    <url>https://github.com/gheine</url>
  </developer>
  <developer>
    <id>andreyk0</id>
    <name>Andrey Kartashov</name>
    <url>https://github.com/andreyk0</url>
  </developer>
</developers>
<|MERGE_RESOLUTION|>--- conflicted
+++ resolved
@@ -7,11 +7,6 @@
 scalaVersion := "2.12.4"
 
 crossScalaVersions := Seq(scalaVersion.value)
-
-<<<<<<< HEAD
-=======
-val awsLibVersion = "1.11.269"
->>>>>>> 0cc1801f
 
 val awsLibVersion = "2.0.0-preview-7"
 
@@ -26,16 +21,10 @@
 libraryDependencies ++= Seq(
   "org.scala-lang.modules" %% "scala-java8-compat" % "0.8.0",
   "com.gilt" %% "gfc-logging" % "0.0.8"
-<<<<<<< HEAD
-, "com.gilt" %% "gfc-concurrent" % "0.3.7"
+, "com.gilt" %% "gfc-util" % "0.1.7"
+, "com.gilt" %% "gfc-concurrent" % "0.3.8"
 , "software.amazon.awssdk" % "cloudwatch" % awsLibVersion
 , "software.amazon.awssdk" % "logs" % awsLibVersion
-=======
-, "com.gilt" %% "gfc-util" % "0.1.7"
-, "com.gilt" %% "gfc-concurrent" % "0.3.8"
-, "com.amazonaws" % "aws-java-sdk-cloudwatch" % awsLibVersion
-, "com.amazonaws" % "aws-java-sdk-logs" % awsLibVersion
->>>>>>> 0cc1801f
 , "org.specs2" %% "specs2-scalacheck" % "4.0.2" % Test
 )
 
